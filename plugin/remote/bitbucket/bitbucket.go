--- conflicted
+++ resolved
@@ -151,23 +151,9 @@
 		// these are the urls required to clone the repository
 		// TODO use the bitbucketurl.Host and bitbucketurl.Scheme instead of hardcoding
 		//      so that we can support Stash.
-<<<<<<< HEAD
-		var clone = ""
-		var ssh = ""
-
-		if item.Scm == "git" {
-			clone = fmt.Sprintf("https://bitbucket.org/%s/%s.git", item.Owner, item.Name)
-			ssh = fmt.Sprintf("git@bitbucket.org:%s/%s.git", item.Owner, item.Name)
-		} else {
-			clone = fmt.Sprintf("https://bitbucket.org/%s/%s", item.Owner, item.Name)
-			ssh = fmt.Sprintf("ssh://hg@bitbucket.org/%s/%s", item.Owner,
-				item.Name)
-		}
-=======
 		var html = fmt.Sprintf("https://bitbucket.org/%s/%s", item.Owner, item.Name)
 		var clone = fmt.Sprintf("https://bitbucket.org/%s/%s.git", item.Owner, item.Name)
 		var ssh = fmt.Sprintf("git@bitbucket.org:%s/%s.git", item.Owner, item.Name)
->>>>>>> 6ed8542f
 
 		var repo = model.Repo{
 			UserID:   user.ID,
