--- conflicted
+++ resolved
@@ -82,7 +82,6 @@
 			return fmt.Errorf("failed to create repository in storage: %w", err)
 		}
 
-<<<<<<< HEAD
 		// update public resources
 		if isPublic && c.publicResourceCreationEnabled {
 			if err = c.SetPublicRepo(ctx, repo); err != nil {
@@ -90,15 +89,12 @@
 			}
 		}
 
-		err = c.importer.Run(ctx, provider, repo, remoteRepository.CloneURL, in.Pipelines)
-=======
 		err = c.importer.Run(ctx,
 			provider,
 			repo,
 			remoteRepository.CloneURL,
 			in.Pipelines,
 		)
->>>>>>> 8c18a936
 		if err != nil {
 			return fmt.Errorf("failed to start import repository job: %w", err)
 		}
@@ -111,25 +107,23 @@
 
 	repo.GitURL = c.urlProvider.GenerateGITCloneURL(repo.Path)
 
-<<<<<<< HEAD
-	return &Repository{
+	repoData := &Repository{
 		Repository: *repo,
-		IsPublic:   isPublic,
-	}, nil
-=======
+		IsPublic:   isPublic && c.publicResourceCreationEnabled,
+	}
+
 	err = c.auditService.Log(ctx,
 		session.Principal,
 		audit.NewResource(audit.ResourceTypeRepository, repo.Identifier),
 		audit.ActionCreated,
 		paths.Parent(repo.Path),
-		audit.WithNewObject(repo),
+		audit.WithNewObject(repoData),
 	)
 	if err != nil {
 		log.Warn().Msgf("failed to insert audit log for import repository operation: %s", err)
 	}
 
-	return repo, nil
->>>>>>> 8c18a936
+	return repoData, nil
 }
 
 func (c *Controller) sanitizeImportInput(in *ImportInput) error {
