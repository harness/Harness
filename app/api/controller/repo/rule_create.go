// Copyright 2023 Harness, Inc.
//
// Licensed under the Apache License, Version 2.0 (the "License");
// you may not use this file except in compliance with the License.
// You may obtain a copy of the License at
//
//     http://www.apache.org/licenses/LICENSE-2.0
//
// Unless required by applicable law or agreed to in writing, software
// distributed under the License is distributed on an "AS IS" BASIS,
// WITHOUT WARRANTIES OR CONDITIONS OF ANY KIND, either express or implied.
// See the License for the specific language governing permissions and
// limitations under the License.

package repo

import (
	"context"
	"encoding/json"
	"fmt"
	"time"

	"github.com/harness/gitness/app/api/usererror"
	"github.com/harness/gitness/app/auth"
	"github.com/harness/gitness/app/paths"
	"github.com/harness/gitness/app/services/protection"
	"github.com/harness/gitness/audit"
	"github.com/harness/gitness/types"
	"github.com/harness/gitness/types/check"
	"github.com/harness/gitness/types/enum"

	"github.com/rs/zerolog/log"
)

type RuleCreateInput struct {
	Type  types.RuleType `json:"type"`
	State enum.RuleState `json:"state"`
	// TODO [CODE-1363]: remove after identifier migration.
	UID         string             `json:"uid" deprecated:"true"`
	Identifier  string             `json:"identifier"`
	Description string             `json:"description"`
	Pattern     protection.Pattern `json:"pattern"`
	Definition  json.RawMessage    `json:"definition"`
}

// sanitize validates and sanitizes the create rule input data.
func (in *RuleCreateInput) sanitize() error {
	// TODO [CODE-1363]: remove after identifier migration.
	if in.Identifier == "" {
		in.Identifier = in.UID
	}

	if err := check.Identifier(in.Identifier); err != nil {
		return err
	}

	if err := in.Pattern.Validate(); err != nil {
		return usererror.BadRequestf("invalid pattern: %s", err)
	}

	var ok bool
	in.State, ok = in.State.Sanitize()
	if !ok {
		return usererror.BadRequest("rule state is invalid")
	}

	if in.Type == "" {
		in.Type = protection.TypeBranch
	}

	if len(in.Definition) == 0 {
		return usererror.BadRequest("rule definition missing")
	}

	return nil
}

// RuleCreate creates a new protection rule for a repo.
func (c *Controller) RuleCreate(ctx context.Context,
	session *auth.Session,
	repoRef string,
	in *RuleCreateInput,
) (*types.Rule, error) {
	if err := in.sanitize(); err != nil {
		return nil, err
	}

	repo, err := c.getRepoCheckAccess(ctx, session, repoRef, enum.PermissionRepoEdit)
	if err != nil {
		return nil, err
	}

	in.Definition, err = c.protectionManager.SanitizeJSON(in.Type, in.Definition)
	if err != nil {
		return nil, usererror.BadRequestf("invalid rule definition: %s", err.Error())
	}

	now := time.Now().UnixMilli()
	r := &types.Rule{
		CreatedBy:     session.Principal.ID,
		Created:       now,
		Updated:       now,
		RepoID:        &repo.Repository.ID,
		SpaceID:       nil,
		Type:          in.Type,
		State:         in.State,
		Identifier:    in.Identifier,
		Description:   in.Description,
		Pattern:       in.Pattern.JSON(),
		Definition:    in.Definition,
		CreatedByInfo: types.PrincipalInfo{},
	}

	err = c.ruleStore.Create(ctx, r)
	if err != nil {
		return nil, fmt.Errorf("failed to create repository-level protection rule: %w", err)
	}

	err = c.auditService.Log(ctx,
		session.Principal,
		audit.NewResource(audit.ResourceTypeBranchRule, r.Identifier),
		audit.ActionCreated,
<<<<<<< HEAD
		paths.Space(repo.Repository.Path),
=======
		paths.Parent(repo.Path),
>>>>>>> 8c18a936
		audit.WithNewObject(r),
	)
	if err != nil {
		log.Ctx(ctx).Warn().Msgf("failed to insert audit log for create branch rule operation: %s", err)
	}

	r.Users, err = c.getRuleUsers(ctx, r)
	if err != nil {
		return nil, err
	}

	return r, nil
}<|MERGE_RESOLUTION|>--- conflicted
+++ resolved
@@ -120,11 +120,7 @@
 		session.Principal,
 		audit.NewResource(audit.ResourceTypeBranchRule, r.Identifier),
 		audit.ActionCreated,
-<<<<<<< HEAD
-		paths.Space(repo.Repository.Path),
-=======
-		paths.Parent(repo.Path),
->>>>>>> 8c18a936
+		paths.Parent(repo.Repository.Path),
 		audit.WithNewObject(r),
 	)
 	if err != nil {
