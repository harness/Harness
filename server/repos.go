package server

import (
	"fmt"

	"github.com/gin-gonic/gin"
	"github.com/gin-gonic/gin/binding"

	"github.com/drone/drone/common"
	"github.com/drone/drone/common/httputil"
	"github.com/drone/drone/common/sshutil"
	"github.com/drone/drone/remote"
)

// repoResp is a data structure used for sending
// repository data to the client, augmented with
// additional repository meta-data.
type repoResp struct {
	*common.Repo
	Perms   *common.Perm       `json:"permissions,omitempty"`
	Watch   *common.Subscriber `json:"subscription,omitempty"`
	Keypair *common.Keypair    `json:"keypair,omitempty"`
	Params  map[string]string  `json:"params,omitempty"`
}

// repoReq is a data structure used for receiving
// repository data from the client to modify the
// attributes of an existing repository.
//
// note that attributes are pointers so that we can
// accept null values, effectively patching an existing
// repository object with only the supplied fields.
type repoReq struct {
	Disabled   *bool  `json:"disabled"`
	DisablePR  *bool  `json:"disable_prs"`
	DisableTag *bool  `json:"disable_tags"`
	Trusted    *bool  `json:"privileged"`
	Timeout    *int64 `json:"timeout"`

	// optional private parameters can only be
	// supplied by the repository admin.
	Params *map[string]string `json:"params"`
}

// GetRepo accepts a request to retrieve a commit
// from the datastore for the given repository, branch and
// commit hash.
//
//     GET /api/repos/:owner/:name
//
func GetRepo(c *gin.Context) {
	store := ToDatastore(c)
	repo := ToRepo(c)
	user := ToUser(c)
	perm := ToPerm(c)
	data := repoResp{repo, perm, nil, nil, nil}
	// if the user is an administrator of the project
	// we should display the private parameter data.
	if perm.Admin {
		data.Params, _ = store.RepoParams(repo.FullName)
	}
	// if the user is authenticated, we should display
	// if she is watching the current repository.
	if user == nil {
		c.JSON(200, data)
		return
	}

	// check to see if the user is subscribing to the repo
	data.Watch = &common.Subscriber{}
	data.Watch.Subscribed, _ = store.Subscribed(user.Login, repo.FullName)
	data.Keypair, _ = store.RepoKeypair(repo.FullName)

	c.JSON(200, data)
}

// PutRepo accapets a request to update the named repository
// in the datastore. It expects a JSON input and returns the
// updated repository in JSON format if successful.
//
//     PUT /api/repos/:owner/:name
//
func PutRepo(c *gin.Context) {
	store := ToDatastore(c)
	perm := ToPerm(c)
	user := ToUser(c)
	repo := ToRepo(c)

	in := &repoReq{}
	if !c.BindWith(in, binding.JSON) {
		return
	}

	if in.Params != nil {
		err := store.SetRepoParams(repo.FullName, *in.Params)
		if err != nil {
			c.Fail(400, err)
			return
		}
	}
	if in.Disabled != nil {
		repo.Disabled = *in.Disabled
	}
	if in.DisablePR != nil {
		repo.DisablePR = *in.DisablePR
	}
	if in.DisableTag != nil {
		repo.DisableTag = *in.DisableTag
	}
	if in.Trusted != nil && user.Admin {
		repo.Trusted = *in.Trusted
	}
	if in.Timeout != nil && user.Admin {
		repo.Timeout = *in.Timeout
	}

	err := store.SetRepo(repo)
	if err != nil {
		c.Fail(400, err)
		return
	}

	data := repoResp{repo, perm, nil, nil, nil}
	data.Params, _ = store.RepoParams(repo.FullName)

	// check to see if the user is subscribing to the repo
	data.Watch = &common.Subscriber{}
	data.Watch.Subscribed, _ = store.Subscribed(user.Login, repo.FullName)
	data.Keypair, _ = store.RepoKeypair(repo.FullName)

	c.JSON(200, data)
}

// DeleteRepo accepts a request to delete the named
// repository.
//
//     DEL /api/repos/:owner/:name
//
func DeleteRepo(c *gin.Context) {
	ds := ToDatastore(c)
	u := ToUser(c)
	r := ToRepo(c)

	link := fmt.Sprintf(
		"%s/api/hook",
		httputil.GetURL(c.Request),
	)

	remote := ToRemote(c)
	err := remote.Deactivate(u, r, link)
	if err != nil {
		c.Fail(400, err)
	}

	err = ds.DelRepo(r)
	if err != nil {
		c.Fail(400, err)
	}
	c.Writer.WriteHeader(200)
}

// PostRepo accapets a request to activate the named repository
// in the datastore. It returns a 201 status created if successful
//
//     POST /api/repos/:owner/:name
//
func PostRepo(c *gin.Context) {
	user := ToUser(c)
	sess := ToSession(c)
	store := ToDatastore(c)
	owner := c.Params.ByName("owner")
	name := c.Params.ByName("name")

<<<<<<< HEAD
	link := fmt.Sprintf(
		"%s/api/hook",
		httputil.GetURL(c.Request),
	)

	_, err := store.Repo(owner + "/" + name)
	if err == nil {
		c.String(409, "Repository already exists")
		return
	}
=======
	// TODO(bradrydzewski) verify repo not exists
>>>>>>> 51e995e0

	// get the repository and user permissions
	// from the remote system.
	remote := ToRemote(c)
	r, err := remote.Repo(user, owner, name)
	if err != nil {
		c.Fail(400, err)
	}
	m, err := remote.Perm(user, owner, name)
	if err != nil {
		c.Fail(400, err)
		return
	}
	if !m.Admin {
		c.Fail(403, fmt.Errorf("must be repository admin"))
		return
	}

	token := &common.Token{}
	token.Kind = common.TokenHook
	token.Label = r.FullName
	tokenstr, err := sess.GenerateToken(token)
	if err != nil {
		c.Fail(500, err)
		return
	}

	link := fmt.Sprintf(
		"%s/api/hook?access_token=%s",
		httputil.GetURL(c.Request),
		tokenstr,
	)

	// set the repository owner to the
	// currently authenticated user.
	r.User = &common.Owner{Login: user.Login}

	// generate an RSA key and add to the repo
	key, err := sshutil.GeneratePrivateKey()
	if err != nil {
		c.Fail(400, err)
		return
	}
	keypair := &common.Keypair{}
	keypair.Public = sshutil.MarshalPublicKey(&key.PublicKey)
	keypair.Private = sshutil.MarshalPrivateKey(key)

	// activate the repository before we make any
	// local changes to the database.
	err = remote.Activate(user, r, keypair, link)
	if err != nil {
		c.Fail(500, err)
		return
	}

	// persist the repository
	err = store.SetRepoNotExists(user, r)
	if err != nil {
		c.Fail(500, err)
		return
	}

	// persisty the repository key pair
	err = store.SetRepoKeypair(r.FullName, keypair)
	if err != nil {
		c.Fail(500, err)
		return
	}

	c.JSON(200, r)
}

// Unubscribe accapets a request to unsubscribe the
// currently authenticated user to the repository.
//
//     DEL /api/subscribers/:owner/:name
//
func Unsubscribe(c *gin.Context) {
	store := ToDatastore(c)
	repo := ToRepo(c)
	user := ToUser(c)

	err := store.DelSubscriber(user.Login, repo.FullName)
	if err != nil {
		c.Fail(400, err)
	} else {
		c.Writer.WriteHeader(200)
	}
}

// Subscribe accapets a request to subscribe the
// currently authenticated user to the repository.
//
//     POST /api/subscriber/:owner/:name
//
func Subscribe(c *gin.Context) {
	store := ToDatastore(c)
	repo := ToRepo(c)
	user := ToUser(c)

	err := store.SetSubscriber(user.Login, repo.FullName)
	if err != nil {
		c.Fail(400, err)
	} else {
		c.JSON(200, &common.Subscriber{Subscribed: true})
	}
}

// perms is a helper function that returns user permissions
// for a particular repository.
func perms(remote remote.Remote, u *common.User, r *common.Repo) *common.Perm {
	switch {
	case u == nil && r.Private:
		return &common.Perm{}
	case u == nil && r.Private == false:
		return &common.Perm{Pull: true}
	case u.Admin:
		return &common.Perm{Pull: true, Push: true, Admin: true}
	}

	p, err := remote.Perm(u, r.Owner, r.Name)
	if err != nil {
		return &common.Perm{}
	}
	return p
}<|MERGE_RESOLUTION|>--- conflicted
+++ resolved
@@ -171,7 +171,6 @@
 	owner := c.Params.ByName("owner")
 	name := c.Params.ByName("name")
 
-<<<<<<< HEAD
 	link := fmt.Sprintf(
 		"%s/api/hook",
 		httputil.GetURL(c.Request),
@@ -182,9 +181,6 @@
 		c.String(409, "Repository already exists")
 		return
 	}
-=======
-	// TODO(bradrydzewski) verify repo not exists
->>>>>>> 51e995e0
 
 	// get the repository and user permissions
 	// from the remote system.
