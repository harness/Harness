// Copyright 2023 Harness, Inc.
//
// Licensed under the Apache License, Version 2.0 (the "License");
// you may not use this file except in compliance with the License.
// You may obtain a copy of the License at
//
//     http://www.apache.org/licenses/LICENSE-2.0
//
// Unless required by applicable law or agreed to in writing, software
// distributed under the License is distributed on an "AS IS" BASIS,
// WITHOUT WARRANTIES OR CONDITIONS OF ANY KIND, either express or implied.
// See the License for the specific language governing permissions and
// limitations under the License.

package git

import (
	"fmt"

	"github.com/harness/gitness/git/api"
	"github.com/harness/gitness/git/parser"
)

func mapBranch(b *api.Branch) (*Branch, error) {
	if b == nil {
		return nil, fmt.Errorf("rpc branch is nil")
	}

	var commit *Commit
	if b.Commit != nil {
		var err error
		commit, err = mapCommit(b.Commit)
		if err != nil {
			return nil, err
		}
	}

	return &Branch{
		Name:   b.Name,
		SHA:    b.SHA,
		Commit: commit,
	}, nil
}

func mapCommit(c *api.Commit) (*Commit, error) {
	if c == nil {
		return nil, fmt.Errorf("rpc commit is nil")
	}

	author, err := mapSignature(&c.Author)
	if err != nil {
		return nil, fmt.Errorf("failed to map rpc author: %w", err)
	}

	comitter, err := mapSignature(&c.Committer)
	if err != nil {
		return nil, fmt.Errorf("failed to map rpc committer: %w", err)
	}

	return &Commit{
		SHA:        c.SHA,
		ParentSHAs: c.ParentSHAs,
		Title:      c.Title,
		Message:    c.Message,
		Author:     *author,
		Committer:  *comitter,
		FileStats:  mapFileStats(c.FileStats),
	}, nil
}

func mapFileStats(typeStats []api.CommitFileStats) []CommitFileStats {
	var stats = make([]CommitFileStats, len(typeStats))

	for i, tStat := range typeStats {
		stats[i] = CommitFileStats{
<<<<<<< HEAD
			ChangeType: tStat.ChangeType,
=======
			Status:     tStat.Status,
>>>>>>> cbbb565f
			Path:       tStat.Path,
			OldPath:    tStat.OldPath,
			Insertions: tStat.Insertions,
			Deletions:  tStat.Deletions,
		}
	}

	return stats
}

func mapSignature(s *api.Signature) (*Signature, error) {
	if s == nil {
		return nil, fmt.Errorf("rpc signature is nil")
	}

	identity, err := mapIdentity(&s.Identity)
	if err != nil {
		return nil, fmt.Errorf("failed to map rpc identity: %w", err)
	}

	return &Signature{
		Identity: identity,
		When:     s.When,
	}, nil
}

func mapIdentity(id *api.Identity) (Identity, error) {
	if id == nil {
		return Identity{}, fmt.Errorf("rpc identity is nil")
	}

	return Identity{
		Name:  id.Name,
		Email: id.Email,
	}, nil
}

func mapBranchesSortOption(o BranchSortOption) api.GitReferenceField {
	switch o {
	case BranchSortOptionName:
		return api.GitReferenceFieldObjectName
	case BranchSortOptionDate:
		return api.GitReferenceFieldCreatorDate
	case BranchSortOptionDefault:
		fallthrough
	default:
		// no need to error out - just use default for sorting
		return ""
	}
}

func mapAnnotatedTag(tag *api.Tag) *CommitTag {
	tagger, _ := mapSignature(&tag.Tagger)
	return &CommitTag{
		Name:        tag.Name,
		SHA:         tag.Sha,
		Title:       tag.Title,
		Message:     tag.Message,
		Tagger:      tagger,
		IsAnnotated: true,
		Commit:      nil,
	}
}

func mapListCommitTagsSortOption(s TagSortOption) api.GitReferenceField {
	switch s {
	case TagSortOptionDate:
		return api.GitReferenceFieldCreatorDate
	case TagSortOptionName:
		return api.GitReferenceFieldRefName
	case TagSortOptionDefault:
		return api.GitReferenceFieldRefName
	default:
		// no need to error out - just use default for sorting
		return api.GitReferenceFieldRefName
	}
}

func mapTreeNode(n *api.TreeNode) (TreeNode, error) {
	if n == nil {
		return TreeNode{}, fmt.Errorf("rpc tree node is nil")
	}

	nodeType, err := mapTreeNodeType(n.NodeType)
	if err != nil {
		return TreeNode{}, err
	}

	mode, err := mapTreeNodeMode(n.Mode)
	if err != nil {
		return TreeNode{}, err
	}

	return TreeNode{
		Type: nodeType,
		Mode: mode,
		SHA:  n.SHA.String(),
		Name: n.Name,
		Path: n.Path,
	}, nil
}

func mapTreeNodeType(t api.TreeNodeType) (TreeNodeType, error) {
	switch t {
	case api.TreeNodeTypeBlob:
		return TreeNodeTypeBlob, nil
	case api.TreeNodeTypeCommit:
		return TreeNodeTypeCommit, nil
	case api.TreeNodeTypeTree:
		return TreeNodeTypeTree, nil
	default:
		return TreeNodeTypeBlob, fmt.Errorf("unknown rpc tree node type: %d", t)
	}
}

func mapTreeNodeMode(m api.TreeNodeMode) (TreeNodeMode, error) {
	switch m {
	case api.TreeNodeModeFile:
		return TreeNodeModeFile, nil
	case api.TreeNodeModeExec:
		return TreeNodeModeExec, nil
	case api.TreeNodeModeSymlink:
		return TreeNodeModeSymlink, nil
	case api.TreeNodeModeCommit:
		return TreeNodeModeCommit, nil
	case api.TreeNodeModeTree:
		return TreeNodeModeTree, nil
	default:
		return TreeNodeModeFile, fmt.Errorf("unknown rpc tree node mode: %d", m)
	}
}

func mapRenameDetails(c []api.PathRenameDetails) []*RenameDetails {
	renameDetailsList := make([]*RenameDetails, len(c))
	for i, detail := range c {
		renameDetailsList[i] = &RenameDetails{
			OldPath:         detail.OldPath,
			NewPath:         detail.Path,
			CommitShaBefore: detail.CommitSHABefore,
			CommitShaAfter:  detail.CommitSHAAfter,
		}
	}
	return renameDetailsList
}

func mapToSortOrder(o SortOrder) api.SortOrder {
	switch o {
	case SortOrderAsc:
		return api.SortOrderAsc
	case SortOrderDesc:
		return api.SortOrderDesc
	case SortOrderDefault:
		return api.SortOrderDefault
	default:
		// no need to error out - just use default for sorting
		return api.SortOrderDefault
	}
}

func mapHunkHeader(h *parser.HunkHeader) HunkHeader {
	return HunkHeader{
		OldLine: h.OldLine,
		OldSpan: h.OldSpan,
		NewLine: h.NewLine,
		NewSpan: h.NewSpan,
		Text:    h.Text,
	}
}

func mapDiffFileHeader(h *parser.DiffFileHeader) DiffFileHeader {
	return DiffFileHeader{
		OldName:    h.OldFileName,
		NewName:    h.NewFileName,
		Extensions: h.Extensions,
	}
}<|MERGE_RESOLUTION|>--- conflicted
+++ resolved
@@ -73,11 +73,7 @@
 
 	for i, tStat := range typeStats {
 		stats[i] = CommitFileStats{
-<<<<<<< HEAD
-			ChangeType: tStat.ChangeType,
-=======
-			Status:     tStat.Status,
->>>>>>> cbbb565f
+			Status:     tStat.ChangeType,
 			Path:       tStat.Path,
 			OldPath:    tStat.OldPath,
 			Insertions: tStat.Insertions,
