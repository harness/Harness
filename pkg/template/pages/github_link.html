{{ define "title" }}GitHub · Add Repository{{ end }}

{{ define "content" }}
    <div class="subhead">
        <div class="container">
            <h1>
                <span>Repository Setup</span>
                <small>GitHub</small>
            </h1>
        </div><!-- ./container -->
    </div><!-- ./subhead -->

<<<<<<< HEAD
    <div class="container">
        <div class="row">
            <div class="col-xs-3">
                <ul class="nav nav-pills nav-stacked">
                    <li class="active"><a href="/new/github.com">GitHub</a></li>
                    <li><a href="/new/bitbucket.org">Bitbucket</a></li>
                    <li><a href="/new/limitedgithub.com">GitHub with Limited Permissions</a></li>
                </ul>
            </div><!-- ./col-xs-3 -->
=======
	<div class="container">
		<div class="row">
			<div class="col-xs-3">
				<ul class="nav nav-pills nav-stacked">
					<li class="active"><a href="/new/github.com">GitHub</a></li>
					<li><a href="/new/bitbucket.org">Bitbucket</a></li>
					<li><a href="/new/gitlab">GitLab</a></li>
				</ul>
			</div><!-- ./col-xs-3 -->
>>>>>>> 3b83222b

            <div class="col-xs-9" role="main">
                    <div class="alert">Link Your GitHub Account
                        <a class="btn btn-primary pull-right" href="/auth/login/github" style="font-size: 18px;">Link Now</a>
                    </div>
            </div><!-- ./col-xs-9 -->

        </div><!-- ./row -->
    </div><!-- ./container -->
{{ end }}

{{ define "script" }}{{ end }}<|MERGE_RESOLUTION|>--- conflicted
+++ resolved
@@ -1,45 +1,33 @@
 {{ define "title" }}GitHub · Add Repository{{ end }}
 
 {{ define "content" }}
-    <div class="subhead">
-        <div class="container">
-            <h1>
-                <span>Repository Setup</span>
-                <small>GitHub</small>
-            </h1>
-        </div><!-- ./container -->
-    </div><!-- ./subhead -->
+	<div class="subhead">
+		<div class="container">
+			<h1>
+				<span>Repository Setup</span>
+				<small>GitHub</small>
+			</h1>
+		</div><!-- ./container -->
+ 	</div><!-- ./subhead -->
 
-<<<<<<< HEAD
-    <div class="container">
-        <div class="row">
-            <div class="col-xs-3">
-                <ul class="nav nav-pills nav-stacked">
-                    <li class="active"><a href="/new/github.com">GitHub</a></li>
-                    <li><a href="/new/bitbucket.org">Bitbucket</a></li>
-                    <li><a href="/new/limitedgithub.com">GitHub with Limited Permissions</a></li>
-                </ul>
-            </div><!-- ./col-xs-3 -->
-=======
 	<div class="container">
 		<div class="row">
 			<div class="col-xs-3">
 				<ul class="nav nav-pills nav-stacked">
 					<li class="active"><a href="/new/github.com">GitHub</a></li>
 					<li><a href="/new/bitbucket.org">Bitbucket</a></li>
+                    <li><a href="/new/limitedgithub.com">GitHub with Limited Permissions</a></li>
 					<li><a href="/new/gitlab">GitLab</a></li>
 				</ul>
 			</div><!-- ./col-xs-3 -->
->>>>>>> 3b83222b
 
-            <div class="col-xs-9" role="main">
-                    <div class="alert">Link Your GitHub Account
-                        <a class="btn btn-primary pull-right" href="/auth/login/github" style="font-size: 18px;">Link Now</a>
-                    </div>
-            </div><!-- ./col-xs-9 -->
-
-        </div><!-- ./row -->
-    </div><!-- ./container -->
+			<div class="col-xs-9" role="main">
+					<div class="alert">Link Your GitHub Account
+						<a class="btn btn-primary pull-right" href="/auth/login/github" style="font-size: 18px;">Link Now</a>
+					</div>
+			</div><!-- ./col-xs-9 -->
+		</div><!-- ./row -->
+	</div><!-- ./container -->
 {{ end }}
 
 {{ define "script" }}{{ end }}