// Copyright 2019 Drone IO, Inc.
//
// Licensed under the Apache License, Version 2.0 (the "License");
// you may not use this file except in compliance with the License.
// You may obtain a copy of the License at
//
//      http://www.apache.org/licenses/LICENSE-2.0
//
// Unless required by applicable law or agreed to in writing, software
// distributed under the License is distributed on an "AS IS" BASIS,
// WITHOUT WARRANTIES OR CONDITIONS OF ANY KIND, either express or implied.
// See the License for the specific language governing permissions and
// limitations under the License.

package config

import (
	"errors"
	"fmt"
	"os"
	"strings"
	"time"

	"github.com/dchest/uniuri"
	"github.com/dustin/go-humanize"
	"github.com/kelseyhightower/envconfig"
	"gopkg.in/yaml.v2"
)

// IMPORTANT please do not add new configuration parameters unless it has
// been discussed on the mailing list. We are attempting to reduce the
// number of configuration parameters, and may reject pull requests that
// introduce new parameters. (mailing list https://discourse.drone.io)

// default runner hostname.
var hostname string

func init() {
	hostname, _ = os.Hostname()
	if hostname == "" {
		hostname = "localhost"
	}
}

type (
	// Config provides the system configuration.
	Config struct {
		License string `envconfig:"DRONE_LICENSE"`

		Authn        Authentication
		Agent        Agent
		AzureBlob    AzureBlob
		Cron         Cron
		Cloning      Cloning
		Database     Database
		Datadog      Datadog
		Docker       Docker
		GCS          GCS
		HTTP         HTTP
		Jsonnet      Jsonnet
		Logging      Logging
		Prometheus   Prometheus
		Proxy        Proxy
		Registration Registration
		Registries   Registries
		Repository   Repository
		Runner       Runner
		Nomad        Nomad
		Kube         Kubernetes
		RPC          RPC
		S3           S3
		Secrets      Secrets
		Server       Server
		Session      Session
		Status       Status
		Users        Users
		Webhook      Webhook
		Yaml         Yaml

		// Remote configurations
		Bitbucket Bitbucket
		Gitea     Gitea
		Github    Github
		GitLab    GitLab
		Gogs      Gogs
		Stash     Stash
	}

	// Cloning provides the cloning configuration.
	Cloning struct {
		AlwaysAuth bool   `envconfig:"DRONE_GIT_ALWAYS_AUTH"`
		Username   string `envconfig:"DRONE_GIT_USERNAME"`
		Password   string `envconfig:"DRONE_GIT_PASSWORD"`
		Image      string `envconfig:"DRONE_GIT_IMAGE"`
		Pull       string `envconfig:"DRONE_GIT_IMAGE_PULL" default:"IfNotExists"`
	}

	// Cron provides the cron configuration.
	Cron struct {
		Disabled bool          `envconfig:"DRONE_CRON_DISABLED"`
		Interval time.Duration `envconfig:"DRONE_CRON_INTERVAL" default:"30m"`
	}

	// Database provides the database configuration.
	Database struct {
		Driver     string `envconfig:"DRONE_DATABASE_DRIVER"     default:"sqlite3"`
		Datasource string `envconfig:"DRONE_DATABASE_DATASOURCE" default:"core.sqlite"`
		Secret     string `envconfig:"DRONE_DATABASE_SECRET"`
	}

	// Docker provides docker configuration
	Docker struct {
		Config string `envconfig:"DRONE_DOCKER_CONFIG"`
	}

	// Datadog provides datadog configuration
	Datadog struct {
		Enabled  bool   `envconfig:"DRONE_DATADOG_ENABLED"`
		Endpoint string `envconfig:"DRONE_DATADOG_ENDPOINT"`
		Token    string `envconfig:"DRONE_DATADOG_TOKEN"`
	}

	// Jsonnet configures the jsonnet plugin
	Jsonnet struct {
		Enabled bool `envconfig:"DRONE_JSONNET_ENABLED"`
	}

	// Kubernetes provides kubernetes configuration
	Kubernetes struct {
		Enabled            bool   `envconfig:"DRONE_KUBERNETES_ENABLED"`
		Namespace          string `envconfig:"DRONE_KUBERNETES_NAMESPACE"`
		Path               string `envconfig:"DRONE_KUBERNETES_CONFIG_PATH"`
		URL                string `envconfig:"DRONE_KUBERNETES_CONFIG_URL"`
		TTL                int    `envconfig:"DRONE_KUBERNETES_TTL_AFTER_FINISHED" default:"300"`
		ServiceAccountName string `envconfig:"DRONE_KUBERNETES_SERVICE_ACCOUNT"`
		PullPolicy         string `envconfig:"DRONE_KUBERNETES_IMAGE_PULL" default:"Always"`
		Image              string `envconfig:"DRONE_KUBERNETES_IMAGE"`
	}

	// Nomad configuration.
	Nomad struct {
		Enabled     bool     `envconfig:"DRONE_NOMAD_ENABLED"`
		Datacenters []string `envconfig:"DRONE_NOMAD_DATACENTER" default:"dc1"`
		Namespace   string   `envconfig:"DRONE_NOMAD_NAMESPACE"`
		Region      string   `envconfig:"DRONE_NOMAD_REGION"`
		Prefix      string   `envconfig:"DRONE_NOMAD_JOB_PREFIX" default:"drone-job-"`
		Image       string   `envconfig:"DRONE_NOMAD_IMAGE"`
		ImagePull   bool     `envconfig:"DRONE_NOMAD_IMAGE_PULL"`
		Memory      int      `envconfig:"DRONE_NOMAD_DEFAULT_RAM" default:"1024"`
		CPU         int      `envconfig:"DRONE_NOMAD_DEFAULT_CPU" default:"500"`
	}

	// License provides license configuration
	License struct {
		Key      string `envconfig:"DRONE_LICENSE"`
		Endpoint string `envconfig:"DRONE_LICENSE_ENDPOINT"`
	}

	// Logging provides the logging configuration.
	Logging struct {
		Debug  bool `envconfig:"DRONE_LOGS_DEBUG"`
		Trace  bool `envconfig:"DRONE_LOGS_TRACE"`
		Color  bool `envconfig:"DRONE_LOGS_COLOR"`
		Pretty bool `envconfig:"DRONE_LOGS_PRETTY"`
		Text   bool `envconfig:"DRONE_LOGS_TEXT"`
	}

	// Prometheus provides the prometheus configuration.
	Prometheus struct {
		EnableAnonymousAccess bool `envconfig:"DRONE_PROMETHEUS_ANONYMOUS_ACCESS" default:"false"`
	}

	// Repository provides the repository configuration.
	Repository struct {
		Filter []string `envconfig:"DRONE_REPOSITORY_FILTER"`
	}

	// Registries provides the registry configuration.
	Registries struct {
		Endpoint   string `envconfig:"DRONE_REGISTRY_ENDPOINT"`
		Password   string `envconfig:"DRONE_REGISTRY_SECRET"`
		SkipVerify bool   `envconfig:"DRONE_REGISTRY_SKIP_VERIFY"`
	}

	// Secrets provides the secret configuration.
	Secrets struct {
		Endpoint   string `envconfig:"DRONE_SECRET_ENDPOINT"`
		Password   string `envconfig:"DRONE_SECRET_SECRET"`
		SkipVerify bool   `envconfig:"DRONE_SECRET_SKIP_VERIFY"`
	}

	// RPC provides the rpc configuration.
	RPC struct {
		Server string `envconfig:"DRONE_RPC_SERVER"`
		Secret string `envconfig:"DRONE_RPC_SECRET"`
		Debug  bool   `envconfig:"DRONE_RPC_DEBUG"`
		Host   string `envconfig:"DRONE_RPC_HOST"`
		Proto  string `envconfig:"DRONE_RPC_PROTO"`
		// Hosts  map[string]string `envconfig:"DRONE_RPC_EXTRA_HOSTS"`
	}

	Agent struct {
		Enabled bool `envconfig:"DRONE_AGENTS_ENABLED"`
	}

	// Runner provides the runner configuration.
	Runner struct {
		Local      bool              `envconfig:"DRONE_RUNNER_LOCAL"`
		Image      string            `envconfig:"DRONE_RUNNER_IMAGE"    default:"drone/controller:1.0.0"`
		Platform   string            `envconfig:"DRONE_RUNNER_PLATFORM" default:"linux/amd64"`
		OS         string            `envconfig:"DRONE_RUNNER_OS"`
		Arch       string            `envconfig:"DRONE_RUNNER_ARCH"`
		Kernel     string            `envconfig:"DRONE_RUNNER_KERNEL"`
		Variant    string            `envconfig:"DRONE_RUNNER_VARIANT"`
		Machine    string            `envconfig:"DRONE_RUNNER_NAME"`
		Capacity   int               `envconfig:"DRONE_RUNNER_CAPACITY" default:"2"`
		Labels     map[string]string `envconfig:"DRONE_RUNNER_LABELS"`
		Volumes    []string          `envconfig:"DRONE_RUNNER_VOLUMES"`
		Networks   []string          `envconfig:"DRONE_RUNNER_NETWORKS"`
		Devices    []string          `envconfig:"DRONE_RUNNER_DEVICES"`
		Privileged []string          `envconfig:"DRONE_RUNNER_PRIVILEGED_IMAGES"`
		Environ    map[string]string `envconfig:"DRONE_RUNNER_ENVIRON"`
		Limits     struct {
			MemSwapLimit Bytes  `envconfig:"DRONE_LIMIT_MEM_SWAP"`
			MemLimit     Bytes  `envconfig:"DRONE_LIMIT_MEM"`
			ShmSize      Bytes  `envconfig:"DRONE_LIMIT_SHM_SIZE"`
			CPUQuota     int64  `envconfig:"DRONE_LIMIT_CPU_QUOTA"`
			CPUShares    int64  `envconfig:"DRONE_LIMIT_CPU_SHARES"`
			CPUSet       string `envconfig:"DRONE_LIMIT_CPU_SET"`
		}
	}

	// Server provides the server configuration.
	Server struct {
		Addr  string `envconfig:"-"`
		Host  string `envconfig:"DRONE_SERVER_HOST" default:"localhost:8080"`
		Port  string `envconfig:"DRONE_SERVER_PORT" default:":8080"`
		Proto string `envconfig:"DRONE_SERVER_PROTO" default:"http"`
		Acme  bool   `envconfig:"DRONE_TLS_AUTOCERT"`
		Cert  string `envconfig:"DRONE_TLS_CERT"`
		Key   string `envconfig:"DRONE_TLS_KEY"`
	}

	// Proxy provides proxy server configuration.
	Proxy struct {
		Addr  string `envconfig:"-"`
		Host  string `envconfig:"DRONE_SERVER_PROXY_HOST"`
		Proto string `envconfig:"DRONE_SERVER_PROXY_PROTO"`
	}

	// Registration configuration.
	Registration struct {
		Closed bool `envconfig:"DRONE_REGISTRATION_CLOSED"`
	}

	// Authentication Controller configuration
	Authentication struct {
		Endpoint   string `envconfig:"DRONE_AUTHENTICATION_ENDPOINT"`
		Token      string `envconfig:"DRONE_AUTHENTICATION_TOKEN"`
		SkipVerify bool   `envconfig:"DRONE_AUTHENTICATION_SKIP_VERIFY"`
	}

	// Session provides the session configuration.
	Session struct {
		Timeout     time.Duration `envconfig:"DRONE_COOKIE_TIMEOUT" default:"720h"`
		Secret      string        `envconfig:"DRONE_COOKIE_SECRET"`
		Secure      bool          `envconfig:"DRONE_COOKIE_SECURE"`
		MappingFile string        `envconfig:"DRONE_LEGACY_TOKEN_MAPPING_FILE"`
	}

	// Status provides status configurations.
	Status struct {
		Disabled bool   `envconfig:"DRONE_STATUS_DISABLED"`
		Name     string `envconfig:"DRONE_STATUS_NAME"`
	}

	// Users provides the user configuration.
	Users struct {
		Create UserCreate    `envconfig:"DRONE_USER_CREATE"`
		Filter []string      `envconfig:"DRONE_USER_FILTER"`
		MinAge time.Duration `envconfig:"DRONE_MIN_AGE"`
	}

	// Webhook provides the webhook configuration.
	Webhook struct {
		Events     []string `envconfig:"DRONE_WEBHOOK_EVENTS"`
		Endpoint   []string `envconfig:"DRONE_WEBHOOK_ENDPOINT"`
		Secret     string   `envconfig:"DRONE_WEBHOOK_SECRET"`
		SkipVerify bool     `envconfig:"DRONE_WEBHOOK_SKIP_VERIFY"`
	}

	// Yaml provides the yaml webhook configuration.
	Yaml struct {
		Endpoint   string `envconfig:"DRONE_YAML_ENDPOINT"`
		Secret     string `envconfig:"DRONE_YAML_SECRET"`
		SkipVerify bool   `envconfig:"DRONE_YAML_SKIP_VERIFY"`
	}

	//
	// Source code management.
	//

	// Bitbucket provides the bitbucket client configuration.
	Bitbucket struct {
		ClientID     string `envconfig:"DRONE_BITBUCKET_CLIENT_ID"`
		ClientSecret string `envconfig:"DRONE_BITBUCKET_CLIENT_SECRET"`
		SkipVerify   bool   `envconfig:"DRONE_BITBUCKET_SKIP_VERIFY"`
		Debug        bool   `envconfig:"DRONE_BITBUCKET_DEBUG"`
	}

	// Gitea provides the gitea client configuration.
	Gitea struct {
		Server       string   `envconfig:"DRONE_GITEA_SERVER"`
		ClientID     string   `envconfig:"DRONE_GITEA_CLIENT_ID"`
		ClientSecret string   `envconfig:"DRONE_GITEA_CLIENT_SECRET"`
		SkipVerify   bool     `envconfig:"DRONE_GITEA_SKIP_VERIFY"`
		Scope        []string `envconfig:"DRONE_GITEA_SCOPE" default:"repo,repo:status,user:email,read:org"`
		Debug        bool     `envconfig:"DRONE_GITEA_DEBUG"`
	}

	// Github provides the github client configuration.
	Github struct {
		Server       string   `envconfig:"DRONE_GITHUB_SERVER" default:"https://github.com"`
		APIServer    string   `envconfig:"DRONE_GITHUB_API_SERVER"`
		ClientID     string   `envconfig:"DRONE_GITHUB_CLIENT_ID"`
		ClientSecret string   `envconfig:"DRONE_GITHUB_CLIENT_SECRET"`
		SkipVerify   bool     `envconfig:"DRONE_GITHUB_SKIP_VERIFY"`
		Scope        []string `envconfig:"DRONE_GITHUB_SCOPE" default:"repo,repo:status,user:email,read:org"`
		RateLimit    int      `envconfig:"DRONE_GITHUB_USER_RATELIMIT"`
		Debug        bool     `envconfig:"DRONE_GITHUB_DEBUG"`
	}

	// GitLab provides the gitlab client configuration.
	GitLab struct {
		Server       string `envconfig:"DRONE_GITLAB_SERVER" default:"https://gitlab.com"`
		ClientID     string `envconfig:"DRONE_GITLAB_CLIENT_ID"`
		ClientSecret string `envconfig:"DRONE_GITLAB_CLIENT_SECRET"`
		SkipVerify   bool   `envconfig:"DRONE_GITLAB_SKIP_VERIFY"`
		Debug        bool   `envconfig:"DRONE_GITLAB_DEBUG"`
	}

	// Gogs provides the gogs client configuration.
	Gogs struct {
		Server     string `envconfig:"DRONE_GOGS_SERVER"`
		SkipVerify bool   `envconfig:"DRONE_GOGS_SKIP_VERIFY"`
		Debug      bool   `envconfig:"DRONE_GOGS_DEBUG"`
	}

	// Stash provides the stash client configuration.
	Stash struct {
		Server         string `envconfig:"DRONE_STASH_SERVER"`
		ConsumerKey    string `envconfig:"DRONE_STASH_CONSUMER_KEY"`
		ConsumerSecret string `envconfig:"DRONE_STASH_CONSUMER_SECRET"`
		PrivateKey     string `envconfig:"DRONE_STASH_PRIVATE_KEY"`
		SkipVerify     bool   `envconfig:"DRONE_STASH_SKIP_VERIFY"`
		Debug          bool   `envconfig:"DRONE_STASH_DEBUG"`
	}

	// S3 provides the storage configuration.
	S3 struct {
		Bucket    string `envconfig:"DRONE_S3_BUCKET"`
		Prefix    string `envconfig:"DRONE_S3_PREFIX"`
		Endpoint  string `envconfig:"DRONE_S3_ENDPOINT"`
		PathStyle bool   `envconfig:"DRONE_S3_PATH_STYLE"`
	}

<<<<<<< HEAD
	// GCS provides the storage configuration.
	GCS struct {
		Bucket string `envconfig:"DRONE_GCS_BUCKET"`
=======
	//AzureBlob providers the storage configuration.
	AzureBlob struct {
		ContainerName      string `envconfig:"DRONE_AZURE_BLOB_CONTAINER_NAME"`
		StorageAccountName string `envconfig:"DRONE_AZURE_STORAGE_ACCOUNT_NAME"`
		StorageAccessKey   string `envconfig:"DRONE_AZURE_STORAGE_ACCESS_KEY"`
>>>>>>> 7f96f40a
	}

	// HTTP provides http configuration.
	HTTP struct {
		AllowedHosts          []string          `envconfig:"DRONE_HTTP_ALLOWED_HOSTS"`
		HostsProxyHeaders     []string          `envconfig:"DRONE_HTTP_PROXY_HEADERS"`
		SSLRedirect           bool              `envconfig:"DRONE_HTTP_SSL_REDIRECT"`
		SSLTemporaryRedirect  bool              `envconfig:"DRONE_HTTP_SSL_TEMPORARY_REDIRECT"`
		SSLHost               string            `envconfig:"DRONE_HTTP_SSL_HOST"`
		SSLProxyHeaders       map[string]string `envconfig:"DRONE_HTTP_SSL_PROXY_HEADERS"`
		STSSeconds            int64             `envconfig:"DRONE_HTTP_STS_SECONDS"`
		STSIncludeSubdomains  bool              `envconfig:"DRONE_HTTP_STS_INCLUDE_SUBDOMAINS"`
		STSPreload            bool              `envconfig:"DRONE_HTTP_STS_PRELOAD"`
		ForceSTSHeader        bool              `envconfig:"DRONE_HTTP_STS_FORCE_HEADER"`
		BrowserXSSFilter      bool              `envconfig:"DRONE_HTTP_BROWSER_XSS_FILTER"    default:"true"`
		FrameDeny             bool              `envconfig:"DRONE_HTTP_FRAME_DENY"            default:"true"`
		ContentTypeNosniff    bool              `envconfig:"DRONE_HTTP_CONTENT_TYPE_NO_SNIFF"`
		ContentSecurityPolicy string            `envconfig:"DRONE_HTTP_CONTENT_SECURITY_POLICY"`
		ReferrerPolicy        string            `envconfig:"DRONE_HTTP_REFERRER_POLICY"`
	}
)

// Environ returns the settings from the environment.
func Environ() (Config, error) {
	cfg := Config{}
	err := envconfig.Process("", &cfg)
	defaultAddress(&cfg)
	defaultProxy(&cfg)
	defaultRunner(&cfg)
	defaultSession(&cfg)
	defaultCallback(&cfg)
	configureGithub(&cfg)
	if err := kubernetesServiceConflict(&cfg); err != nil {
		return cfg, err
	}
	return cfg, err
}

// String returns the configuration in string format.
func (c *Config) String() string {
	out, _ := yaml.Marshal(c)
	return string(out)
}

// IsGitHub returns true if the GitHub integration
// is activated.
func (c *Config) IsGitHub() bool {
	return c.Github.ClientID != ""
}

// IsGitHubEnterprise returns true if the GitHub
// integration is activated.
func (c *Config) IsGitHubEnterprise() bool {
	return c.IsGitHub() && !strings.HasPrefix(c.Github.Server, "https://github.com")
}

// IsGitLab returns true if the GitLab integration
// is activated.
func (c *Config) IsGitLab() bool {
	return c.GitLab.ClientID != ""
}

// IsGogs returns true if the Gogs integration
// is activated.
func (c *Config) IsGogs() bool {
	return c.Gogs.Server != ""
}

// IsGitea returns true if the Gitea integration
// is activated.
func (c *Config) IsGitea() bool {
	return c.Gitea.Server != ""
}

// IsBitbucket returns true if the Bitbucket Cloud
// integration is activated.
func (c *Config) IsBitbucket() bool {
	return c.Bitbucket.ClientID != ""
}

// IsStash returns true if the Atlassian Stash
// integration is activated.
func (c *Config) IsStash() bool {
	return c.Stash.Server != ""
}

func defaultAddress(c *Config) {
	if c.Server.Key != "" || c.Server.Cert != "" || c.Server.Acme {
		c.Server.Port = ":443"
		c.Server.Proto = "https"
	}
	c.Server.Addr = c.Server.Proto + "://" + c.Server.Host
}

func defaultProxy(c *Config) {
	if c.Proxy.Host == "" {
		c.Proxy.Host = c.Server.Host
	}
	if c.Proxy.Proto == "" {
		c.Proxy.Proto = c.Server.Proto
	}
	c.Proxy.Addr = c.Proxy.Proto + "://" + c.Proxy.Host
}

func defaultCallback(c *Config) {
	if c.RPC.Host == "" {
		c.RPC.Host = c.Server.Host
	}
	if c.RPC.Proto == "" {
		c.RPC.Proto = c.Server.Proto
	}
}

func defaultRunner(c *Config) {
	if c.Runner.Machine == "" {
		c.Runner.Machine = hostname
	}
	parts := strings.Split(c.Runner.Platform, "/")
	if len(parts) == 2 && c.Runner.OS == "" {
		c.Runner.OS = parts[0]
	}
	if len(parts) == 2 && c.Runner.Arch == "" {
		c.Runner.Arch = parts[1]
	}
}

func defaultSession(c *Config) {
	if c.Session.Secret == "" {
		c.Session.Secret = uniuri.NewLen(32)
	}
}

func configureGithub(c *Config) {
	if c.Github.APIServer != "" {
		return
	}
	if c.Github.Server == "https://github.com" {
		c.Github.APIServer = "https://api.github.com"
	} else {
		c.Github.APIServer = strings.TrimSuffix(c.Github.Server, "/") + "/api/v3"
	}
}

func kubernetesServiceConflict(c *Config) error {
	if strings.HasPrefix(c.Server.Port, "tcp://") {
		return errors.New("Invalid port configuration. See https://discourse.drone.io/t/drone-server-changing-ports-protocol/4144")
	}
	return nil
}

// Bytes stores number bytes (e.g. megabytes)
type Bytes int64

// Decode implements a decoder that parses a string representation
// of bytes into the number of bytes it represents.
func (b *Bytes) Decode(value string) error {
	v, err := humanize.ParseBytes(value)
	*b = Bytes(v)
	return err
}

// Int64 returns the int64 value of the Byte.
func (b *Bytes) Int64() int64 {
	return int64(*b)
}

// String returns the string value of the Byte.
func (b *Bytes) String() string {
	return fmt.Sprint(*b)
}

// UserCreate stores account information used to bootstrap
// the admin user account when the system initializes.
type UserCreate struct {
	Username string
	Machine  bool
	Admin    bool
	Token    string
}

// Decode implements a decoder that extracts user information
// from the environment variable string.
func (u *UserCreate) Decode(value string) error {
	for _, param := range strings.Split(value, ",") {
		parts := strings.Split(param, ":")
		if len(parts) != 2 {
			continue
		}
		key := parts[0]
		val := parts[1]
		switch key {
		case "username":
			u.Username = val
		case "token":
			u.Token = val
		case "machine":
			u.Machine = val == "true"
		case "admin":
			u.Admin = val == "true"
		}
	}
	return nil
}<|MERGE_RESOLUTION|>--- conflicted
+++ resolved
@@ -364,17 +364,16 @@
 		PathStyle bool   `envconfig:"DRONE_S3_PATH_STYLE"`
 	}
 
-<<<<<<< HEAD
 	// GCS provides the storage configuration.
 	GCS struct {
 		Bucket string `envconfig:"DRONE_GCS_BUCKET"`
-=======
+  }
+
 	//AzureBlob providers the storage configuration.
 	AzureBlob struct {
 		ContainerName      string `envconfig:"DRONE_AZURE_BLOB_CONTAINER_NAME"`
 		StorageAccountName string `envconfig:"DRONE_AZURE_STORAGE_ACCOUNT_NAME"`
 		StorageAccessKey   string `envconfig:"DRONE_AZURE_STORAGE_ACCESS_KEY"`
->>>>>>> 7f96f40a
 	}
 
 	// HTTP provides http configuration.
