package model

<<<<<<< HEAD
import (
	"github.com/CiscoCloud/drone/shared/database"
	"github.com/russross/meddler"
	"strings"
)

=======
>>>>>>> 4e284a77
type RepoLite struct {
	Owner    string `json:"owner"`
	Name     string `json:"name"`
	FullName string `json:"full_name"`
	Avatar   string `json:"avatar_url"`
}

type Repo struct {
	ID          int64  `json:"id"                meddler:"repo_id,pk"`
	UserID      int64  `json:"-"                 meddler:"repo_user_id"`
	Owner       string `json:"owner"             meddler:"repo_owner"`
	Name        string `json:"name"              meddler:"repo_name"`
	FullName    string `json:"full_name"         meddler:"repo_full_name"`
	Avatar      string `json:"avatar_url"        meddler:"repo_avatar"`
	Link        string `json:"link_url"          meddler:"repo_link"`
	Kind        string `json:"scm"               meddler:"repo_scm"`
	Clone       string `json:"clone_url"         meddler:"repo_clone"`
	Branch      string `json:"default_branch"    meddler:"repo_branch"`
	Timeout     int64  `json:"timeout"           meddler:"repo_timeout"`
	IsPrivate   bool   `json:"private"           meddler:"repo_private"`
	IsTrusted   bool   `json:"trusted"           meddler:"repo_trusted"`
	IsStarred   bool   `json:"starred,omitempty" meddler:"-"`
	AllowPull   bool   `json:"allow_pr"          meddler:"repo_allow_pr"`
	AllowPush   bool   `json:"allow_push"        meddler:"repo_allow_push"`
	AllowDeploy bool   `json:"allow_deploys"     meddler:"repo_allow_deploys"`
	AllowTag    bool   `json:"allow_tags"        meddler:"repo_allow_tags"`
	Hash        string `json:"-"                 meddler:"repo_hash"`
}<|MERGE_RESOLUTION|>--- conflicted
+++ resolved
@@ -1,14 +1,5 @@
 package model
 
-<<<<<<< HEAD
-import (
-	"github.com/CiscoCloud/drone/shared/database"
-	"github.com/russross/meddler"
-	"strings"
-)
-
-=======
->>>>>>> 4e284a77
 type RepoLite struct {
 	Owner    string `json:"owner"`
 	Name     string `json:"name"`
