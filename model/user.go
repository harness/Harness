package model

<<<<<<< HEAD
import (
	"github.com/CiscoCloud/drone/shared/database"
	"github.com/russross/meddler"
)

=======
>>>>>>> 4e284a77
type User struct {
	ID     int64  `json:"id"         meddler:"user_id,pk"`
	Login  string `json:"login"      meddler:"user_login"`
	Token  string `json:"-"          meddler:"user_token"`
	Secret string `json:"-"          meddler:"user_secret"`
	Expiry int64  `json:"-"          meddler:"user_expiry"`
	Email  string `json:"email"      meddler:"user_email"`
	Avatar string `json:"avatar_url" meddler:"user_avatar"`
	Active bool   `json:"active,"    meddler:"user_active"`
	Admin  bool   `json:"admin,"     meddler:"user_admin"`
	Hash   string `json:"-"          meddler:"user_hash"`
}<|MERGE_RESOLUTION|>--- conflicted
+++ resolved
@@ -1,13 +1,5 @@
 package model
 
-<<<<<<< HEAD
-import (
-	"github.com/CiscoCloud/drone/shared/database"
-	"github.com/russross/meddler"
-)
-
-=======
->>>>>>> 4e284a77
 type User struct {
 	ID     int64  `json:"id"         meddler:"user_id,pk"`
 	Login  string `json:"login"      meddler:"user_login"`
